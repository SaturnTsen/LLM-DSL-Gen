--- conflicted
+++ resolved
@@ -30,12 +30,8 @@
 max_retries = 3
 
 [JUDGE]
-<<<<<<< HEAD
 active_model = "openai" # either "openai" or "ollama" or "deepseek" or "mistralai"
-=======
-active_model = "openai" # either "openai" or "ollama" or "deepseek"
 temperature = 0.5
->>>>>>> fdb8aec5
 max_retries = 3
 personality = """**Role Definition**  
 You are a Logical Correctness Auditor specializing in assessing the validity of solutions.
