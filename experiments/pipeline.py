import os
from dsl_gen.core import build_rag_flow, CFG, RAGState_to_dict
import os
from pathlib import Path
import json
from datetime import datetime

flow = build_rag_flow()

challenges_path = CFG.PATH_CFG.CHALLENGES_PATH

# Load the challenges

results = {
    "CONFIG": CFG.to_dict(),
    "total challenges": 0,
    "success": 0,
    "pending": 0,  # This indicate that the challenge is not finished, check if there is a bug
    "compilation error": 0,
    "judgment error": 0,
    "failed challenges": {
        "compilation error": [],
        "judgment error": []
    },
    "details": [
    ]
}
current_time = datetime.now().strftime("%Y-%m-%d_%H-%M-%S")

# Prompt the user to continue
user_input = input("Ensure that the vector db corresponds to the latest retrieval method. Do you need me cleaning cached vectordb ? (y/n): ")
if user_input.lower() == 'y':
    # Clear the files in the directory
    vector_db_dir = Path(CFG.VECTOR_DB_DIR)
    for file in vector_db_dir.iterdir():
        if file.is_file():
            file.unlink()
        elif file.is_dir():
            for f in file.iterdir():
                if f.is_file():
                    f.unlink()
            file.rmdir()

# Run the benchmarks
<<<<<<< HEAD
for file_name in os.listdir(challenges_path):
=======

list_paths = []
for root, dirs, files in os.walk(challenges_path):
    for file in files:
        list_paths.append(os.path.join(root, file))

for file_name in list_paths:
    if not file_name.endswith(".json"):
        continue
>>>>>>> 8aa7cdca
    print(f"[PIPELINE] Processing {file_name}")
    selected_file = Path(challenges_path) / file_name
    result = flow.invoke({"challenge_path": selected_file})

    results["total challenges"] += 1
    if result["final_state"] == "success":
        results["success"] += 1
    elif result["final_state"] == "compilation error":
        results["compilation error"] += 1
        results["failed challenges"]["compilation error"].append({
            "challenge": file_name,
            "completion": result["completion"],
            "error": result["compilation_result"]["messages"],
            "ground_truth": result["ground_truth"]
        })
    elif result["final_state"] == "judgment error":
        results["judgment error"] += 1
        results["failed challenges"]["judgment error"].append({
            "challenge": file_name,
            "completion": result["completion"],
            "error": result["judge_output"],
            "ground_truth": result["ground_truth"]
        })
    elif result["final_state"] == "pending":
        results["pending"] += 1

    print(result)
    results["details"].append(RAGState_to_dict(result))
    # Get the current system time

    # Create logs directory if it doesn't exist
    logs_dir = Path(__file__).parent / "logs"
    logs_dir.mkdir(exist_ok=True)

    # Save the results to a JSON file in the logs directory
    log_file = logs_dir / f"results_{current_time}.json"

    print(f"Stashing results in {log_file}")
    with open(log_file, "w") as f:
        json.dump(results, f, indent=4)<|MERGE_RESOLUTION|>--- conflicted
+++ resolved
@@ -42,9 +42,6 @@
             file.rmdir()
 
 # Run the benchmarks
-<<<<<<< HEAD
-for file_name in os.listdir(challenges_path):
-=======
 
 list_paths = []
 for root, dirs, files in os.walk(challenges_path):
@@ -54,7 +51,6 @@
 for file_name in list_paths:
     if not file_name.endswith(".json"):
         continue
->>>>>>> 8aa7cdca
     print(f"[PIPELINE] Processing {file_name}")
     selected_file = Path(challenges_path) / file_name
     result = flow.invoke({"challenge_path": selected_file})
